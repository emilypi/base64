{-# LANGUAGE BangPatterns #-}
{-# LANGUAGE CPP #-}
{-# LANGUAGE TypeApplications #-}
-- |
<<<<<<< HEAD
-- Module       : Data.ByteString.Base64.Internal.W32.Encode
-- Copyright 	: (c) 2019-2020 Emily Pillmore
-- License	: BSD-style
=======
-- Module       : Data.ByteString.Base64.Internal.W32.Loop
-- Copyright    : (c) 2019-2020 Emily Pillmore
-- License      : BSD-style
>>>>>>> 6d7e0cd3
--
-- Maintainer   : Emily Pillmore <emilypi@cohomolo.gy>
-- Stability    : Experimental
-- Portability  : portable
--
-- 'Word32'-optimized inner loop
--
module Data.ByteString.Base64.Internal.W32.Loop
( innerLoop
, innerLoopNopad
) where


import Data.Bits
import Data.ByteString.Internal

import Foreign.Ptr
import Foreign.Storable

import GHC.Word


-- | Encoding inner loop. Packs 3 bytes from src pointer into
-- the first 6 bytes of 4 'Word8''s (using the encoding table,
-- as 2 'Word12''s ), writing these to the dst pointer.
--
innerLoop
    :: Ptr Word16
    -> Ptr Word8
    -> Ptr Word16
    -> Ptr Word8
    -> (Ptr Word8 -> Ptr Word8 -> IO ())
    -> IO ()
innerLoop !etable !sptr !dptr !end finish = go (castPtr sptr) dptr
  where
    go !src !dst
      | plusPtr src 2 >= end = finish (castPtr src) (castPtr dst)
      | otherwise = do
#ifdef WORDS_BIGENDIAN
        !w <- peek @Word32 src
#else
        !w <- byteSwap32 <$> peek @Word32 src
#endif
        let !a = (unsafeShiftR w 20) .&. 0xfff
            !b = (unsafeShiftR w 8) .&. 0xfff

        !x <- peekElemOff etable (fromIntegral a)
        !y <- peekElemOff etable (fromIntegral b)

        poke dst x
        poke (plusPtr dst 2) y

        go (plusPtr src 3) (plusPtr dst 4)
{-# INLINE innerLoop #-}

-- | Unpadded encoding loop, finalized as a bytestring using the
-- resultant length count.
--
innerLoopNopad
    :: Ptr Word16
    -> Ptr Word8
    -> Ptr Word16
    -> Ptr Word8
    -> (Ptr Word8 -> Ptr Word8 -> Int -> IO ByteString)
    -> IO ByteString
innerLoopNopad !etable !sptr !dptr !end finish = go (castPtr sptr) dptr 0
  where
    go !src !dst !n
      | plusPtr src 2 >= end = finish (castPtr src) (castPtr dst) n
      | otherwise = do
#ifdef WORDS_BIGENDIAN
        w <- peek @Word32 src
#else
        w <- byteSwap32 <$> peek @Word32 src
#endif
        let !a = (unsafeShiftR w 20) .&. 0xfff
            !b = (unsafeShiftR w 8) .&. 0xfff

        !x <- peekElemOff etable (fromIntegral a)
        !y <- peekElemOff etable (fromIntegral b)

        poke dst x
        poke (plusPtr dst 2) y

        go (plusPtr src 3) (plusPtr dst 4) (n + 4)
{-# INLINE innerLoopNopad #-}<|MERGE_RESOLUTION|>--- conflicted
+++ resolved
@@ -2,15 +2,9 @@
 {-# LANGUAGE CPP #-}
 {-# LANGUAGE TypeApplications #-}
 -- |
-<<<<<<< HEAD
--- Module       : Data.ByteString.Base64.Internal.W32.Encode
--- Copyright 	: (c) 2019-2020 Emily Pillmore
--- License	: BSD-style
-=======
 -- Module       : Data.ByteString.Base64.Internal.W32.Loop
 -- Copyright    : (c) 2019-2020 Emily Pillmore
 -- License      : BSD-style
->>>>>>> 6d7e0cd3
 --
 -- Maintainer   : Emily Pillmore <emilypi@cohomolo.gy>
 -- Stability    : Experimental
