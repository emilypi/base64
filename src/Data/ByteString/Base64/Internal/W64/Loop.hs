--- conflicted
+++ resolved
@@ -52,16 +52,10 @@
         let !a = (shiftR w 20) .&. 0xfff
             !b = (shiftR w 8) .&. 0xfff
 
-<<<<<<< HEAD
-        print w
-        !x <- peekElemOff etable (fromIntegral a)
-        !y <- peekElemOff etable (fromIntegral b)
-=======
         !x <- w32_16 <$> peekElemOff etable (fromIntegral a)
         !y <- w32_16 <$> peekElemOff etable (fromIntegral b)
 
         let !z = x .|. (unsafeShiftL y 16)
->>>>>>> 3e3432c0
 
         poke @Word32 dst z
 
