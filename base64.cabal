--- conflicted
+++ resolved
@@ -1,10 +1,6 @@
 cabal-version:      2.0
 name:               base64
-<<<<<<< HEAD
-version:            0.4.1
-=======
 version:            0.4.2
->>>>>>> 8b635486
 synopsis:           Fast RFC 4648-compliant Base64 encoding
 description:
   RFC 4648-compliant padded and unpadded base64 and base64url encoding and decoding. This library provides
