--- conflicted
+++ resolved
@@ -53,17 +53,10 @@
     Data.ByteString.Base64.Internal.W64.Loop
 
   build-depends:
-<<<<<<< HEAD
-      base           >=4.14   && <4.19
-    , bytestring     ^>=0.11
-    , deepseq        >=1.4.4  && <1.5
-    , text           ^>=2.0
-=======
       base           >=4.14     && <4.20
-    , bytestring     >=0.11
+    , bytestring     >=0.11     && <0.13
     , deepseq        >=1.4.4.0  && <1.6
-    , text           >=2.0
->>>>>>> 7080ac02
+    , text           >=2.0      && <2.3
     , text-short     ^>=0.1
 
   hs-source-dirs:   src
